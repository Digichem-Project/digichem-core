from pathlib import Path
import itertools
import csv
import numpy
import math
from scipy import signal

import digichem.log
from digichem.parse.base import File_parser_abc
from digichem.exception import Digichem_exception
from digichem.misc.io import checksum

# Hidden imports.
#import cclib.io


class Cclib_parser(File_parser_abc):
    """
    ABC for parsers that use cclib to do most of their work for them.
    """
    
    # A dictionary of recognised auxiliary file types.
    INPUT_FILE_TYPES = {}
    
    def __init__(self, *log_files, options, **auxiliary_files):
        """
        Top level constructor for calculation parsers.
        
        :param log_files: A list of output file to analyse/parse. The first log_file given will be used for naming purposes.
        :param auxiliary_files: A dictionary of auxiliary input files related to the calculation.
        """
        # Also save our aux files, stripping None.
        self.auxiliary_files = {name: aux_file for name,aux_file in auxiliary_files.items() if aux_file is not None}

        # TODO: Does this belong here?
        # Also have a look for a profile.csv file that we can us for performance metrics.
        self.profile_file = Path(log_files[0].parent, "../Logs/profile.csv")
        
        super().__init__(*log_files, options = options)
        
    @classmethod
    def from_logs(self, *log_files, hints = None, options, **kwargs):
        """
        Intelligent constructor that will attempt to guess the location of files from a given log file(s).
        
        :param given_log_files: Output file(s) to parse or a directory of output files to parse.
        """
        # Have a look for aux. files.
        auxiliary_files = {}

        basename = log_files[0].name if len(log_files) > 0 else ""
        
        for hint in itertools.chain(log_files, hints if hints is not None else []):
            auxiliary_files.update(self.find_auxiliary_files(hint, basename))
            
        # Finally, update our auxiliary_files with kwargs, so any user specified aux files take precedence.
        auxiliary_files.update(kwargs)
        
        return self(*log_files, options = options, **auxiliary_files)
    
    @classmethod
    def find_auxiliary_files(self, hint, basename):
        """
        Find auxiliary files from a given hint.
        
        :param hint: A path to a file to use as a hint to find additional files.
        :returns: A dictionary of found aux files.
        """
        hint = Path(hint)
        
        # Now have a look for aux. input files, which are defined by each parser's INPUT_FILE_TYPES
        auxiliary_files = {}
        for file_type in self.INPUT_FILE_TYPES:
            for extension in file_type.extensions:
                if hint.is_dir():
                    # Peak inside.
                    if Path(hint, basename).with_suffix(extension).exists():
                        auxiliary_files[self.INPUT_FILE_TYPES[file_type]] = Path(hint, basename).with_suffix(extension)

                if hint.with_suffix(extension).exists():
                    auxiliary_files[self.INPUT_FILE_TYPES[file_type]] = hint.with_suffix(extension)
        
        return auxiliary_files
    
    def _parse(self):
        """
        Extract results from our output files.
        
        This default implementation will parse the log file with cclib and save the result to self.data.
        """
        import cclib.io
        
        # We start by using cclib to get most of the data we need.
        
        # Output a message (because this is slow).
        digichem.log.get_logger().info("Parsing calculation result '{}'".format(self.description))
        
        # Use cclib to open our log files.
        # ccread will accept a list of log files to read, but will sometimes choke if the list contains only one entry,
        # in which case we give it only one file name.
        # ccread will also choke if we give it pathlib Paths.
        file_paths = [str(log_file) for log_file in self.log_file_paths]
        
        # Get data from cclib.
        self.data = cclib.io.ccread(file_paths if len(file_paths) > 1 else file_paths[0])
        if self.data is None:
            raise Digichem_exception("Could not parse any data at all!")
        
        # Get a unique ID (checksum) from the given log files.
        # First, order the list of filenames so we also process in the same order.
        # We do this because not all parsers define a custom sort.
        
        file_paths.sort()
        self.data._id = checksum(*file_paths, hash_func = "sha1")
        
        # Do some setup.
        self.pre_parse()
        
        # Do our own parsing (if any).
        for log_file_path in self.log_file_paths:
            with open(log_file_path, "rt") as log_file:
                for line in log_file:
                    self.parse_output_line(log_file, line)

        # Add profiling data.
        try:
            self.parse_profile_file()
        
        except Exception:
<<<<<<< HEAD
            if self.profile_file.exists():
                digichem.log.get_logger().warning("Could not parse profile.csv file; profiling data will be unavailable", exc_info=True)
            
            else:
                pass
=======
            digichem.log.get_logger().warning("Could not parse profile.csv file; profiling data will be unavailable", exc_info=True)
>>>>>>> 9f674f61

    def parse_profile_file(self):
        """
        """
        # Real calculations can end up with millions of rows, which is far too much data to handle.
        # We will need to downsample if we have too many data points.
        # First work out how many rows there are.
<<<<<<< HEAD
        with open(self.profile_file, "rb") as profile_file:
            lines = sum(1 for _ in profile_file) -1 # Remove 1 line for the header.

        max_lines  = self.options.parse['profiling_rows']
=======
        try:
            with open(self.profile_file, "rb") as profile_file:
                lines = sum(1 for _ in profile_file) -1 # Remove 1 line for the header.
        
        except FileNotFoundError:
            # This is ok
            return

        if lines < 2:
            return

        max_lines  = 1000
>>>>>>> 9f674f61
        factor = math.ceil(lines / max_lines)
        
        with open(self.profile_file) as profile_file:
            reader = csv.reader(profile_file)

            # Get the header.
            headers = next(reader)

            # Check headers match.
<<<<<<< HEAD
            if (headers[0] != "Duration / s" or 
               headers[1] != "Memory Used (Real) / bytes" or
               headers[2] != "Memory Used (Real) / %" or
               headers[3] != "Memory Available  (Real) / bytes" or
               headers[4] != "Memory Available (Real) / %" or
               headers[9] != "CPU Usage / %" or
               headers[15] != "Output Directory Available / bytes" or
               headers[17] != "Scratch Directory Available / bytes"
            ):
=======
            if (headers[0] == "Duration / s" and 
               headers[1] == "Memory Used (Real) / bytes" and
               headers[2] == "Memory Used (Real) / %" and
               headers[3] == "Memory Available  (Real) / bytes" and
               headers[4] == "Memory Available (Real) / %" and
               headers[9] == "CPU Usage / %" and
               headers[15] == "Output Directory Available / bytes" and
               headers[17] == "Scratch Directory Used / bytes" and
               headers[18] == "Scratch Directory Available / bytes"
            ):
                column_map = {
                    "duration": 0,
                    "memory_used": 1,
                    "memory_used_percent": 2,
                    "memory_available": 3,
                    "memory_available_percent": 4,
                    "cpu_used": 9,
                    "output_available": 15,
                    "scratch_used": 17,
                    "scratch_available": 18
                }
            
            elif (headers[0] == "Duration / s" and 
               headers[1] == "Memory Used (Real) / bytes" and
               headers[2] == "Memory Used (Real) / %" and
               headers[3] == "Memory Available  (Real) / bytes" and
               headers[4] == "Memory Available (Real) / %" and
               headers[9] == "CPU Usage / %" and
               headers[15] == "Output Directory Available / bytes" and
               headers[17] == "Scratch Directory Available / bytes"
            ):
                column_map = {
                    "duration": 0,
                    "memory_used": 1,
                    "memory_used_percent": 2,
                    "memory_available": 3,
                    "memory_available_percent": 4,
                    "cpu_used": 9,
                    "output_available": 15,
                    "scratch_available": 17
                }
            
            else:
>>>>>>> 9f674f61
                raise Digichem_exception("wrong headers found in profile.csv file")
            
            # Then the body.
            # TODO: Reading the entire file is not ideal...
            data = numpy.genfromtxt(
                profile_file,
                delimiter=',',
                # TODO: use something better.
                filling_values = "0"
            )

        # We'll keep:
        # - duration
        # - memory used
        # - memory used %
        # - memory available
        # - memory available %
        # - cpu used
        # - output space
        # - scratch space
<<<<<<< HEAD
        new_data = numpy.zeros((math.ceil(lines / factor), 8))

        # Now decimate.
        for i, k in enumerate([0,1,2,3,4,9,15,17]):
=======
        new_data = numpy.zeros((math.ceil(lines / factor), len(column_map)))

        # Now decimate.
        for i, k in enumerate(column_map.values()):
>>>>>>> 9f674f61
            if factor > 1:
                new_data[:, i] = signal.decimate(data[:, k], factor)
            else:
                new_data[:, i] = data[:, k]
        
<<<<<<< HEAD
        self.data.metadata['performance'] = new_data
=======
        
        self.data.metadata['performance'] = {
            key: new_data[:, index] for index, key in enumerate(column_map)
        }
>>>>>>> 9f674f61
        
        
    def parse_output_line(self, log_file, line):
        """
        Perform custom line-by-line parsing of an output file.
        
        This method will be called for each line of each log-file given to the parser (although be aware that some implementations may skip some lines during parsing),
        and it allows for data not supported by cclib to be extracted. It is program specific.
        """
        # Do nothing.
        
    def pre_parse(self):
        """
        Perform any setup before line-by-line parsing.
        """
        # Do nothing.
        
    @classmethod
    def au_to_debye(self, au):
        """
        Convert a dipole moment in au to debye.
        """
        return au * 2.541746473
    
    @classmethod
    def bohr_to_angstrom(self, bohr_distance):
        """
        Convert a length in bohr to angstrom.
        """
        return bohr_distance * 0.529177210903<|MERGE_RESOLUTION|>--- conflicted
+++ resolved
@@ -127,15 +127,11 @@
             self.parse_profile_file()
         
         except Exception:
-<<<<<<< HEAD
             if self.profile_file.exists():
                 digichem.log.get_logger().warning("Could not parse profile.csv file; profiling data will be unavailable", exc_info=True)
             
             else:
                 pass
-=======
-            digichem.log.get_logger().warning("Could not parse profile.csv file; profiling data will be unavailable", exc_info=True)
->>>>>>> 9f674f61
 
     def parse_profile_file(self):
         """
@@ -143,12 +139,6 @@
         # Real calculations can end up with millions of rows, which is far too much data to handle.
         # We will need to downsample if we have too many data points.
         # First work out how many rows there are.
-<<<<<<< HEAD
-        with open(self.profile_file, "rb") as profile_file:
-            lines = sum(1 for _ in profile_file) -1 # Remove 1 line for the header.
-
-        max_lines  = self.options.parse['profiling_rows']
-=======
         try:
             with open(self.profile_file, "rb") as profile_file:
                 lines = sum(1 for _ in profile_file) -1 # Remove 1 line for the header.
@@ -160,8 +150,7 @@
         if lines < 2:
             return
 
-        max_lines  = 1000
->>>>>>> 9f674f61
+        max_lines  = self.options.parse['profiling_rows']
         factor = math.ceil(lines / max_lines)
         
         with open(self.profile_file) as profile_file:
@@ -171,17 +160,6 @@
             headers = next(reader)
 
             # Check headers match.
-<<<<<<< HEAD
-            if (headers[0] != "Duration / s" or 
-               headers[1] != "Memory Used (Real) / bytes" or
-               headers[2] != "Memory Used (Real) / %" or
-               headers[3] != "Memory Available  (Real) / bytes" or
-               headers[4] != "Memory Available (Real) / %" or
-               headers[9] != "CPU Usage / %" or
-               headers[15] != "Output Directory Available / bytes" or
-               headers[17] != "Scratch Directory Available / bytes"
-            ):
-=======
             if (headers[0] == "Duration / s" and 
                headers[1] == "Memory Used (Real) / bytes" and
                headers[2] == "Memory Used (Real) / %" and
@@ -225,7 +203,6 @@
                 }
             
             else:
->>>>>>> 9f674f61
                 raise Digichem_exception("wrong headers found in profile.csv file")
             
             # Then the body.
@@ -246,30 +223,19 @@
         # - cpu used
         # - output space
         # - scratch space
-<<<<<<< HEAD
-        new_data = numpy.zeros((math.ceil(lines / factor), 8))
-
-        # Now decimate.
-        for i, k in enumerate([0,1,2,3,4,9,15,17]):
-=======
         new_data = numpy.zeros((math.ceil(lines / factor), len(column_map)))
 
         # Now decimate.
         for i, k in enumerate(column_map.values()):
->>>>>>> 9f674f61
             if factor > 1:
                 new_data[:, i] = signal.decimate(data[:, k], factor)
             else:
                 new_data[:, i] = data[:, k]
         
-<<<<<<< HEAD
-        self.data.metadata['performance'] = new_data
-=======
         
         self.data.metadata['performance'] = {
             key: new_data[:, index] for index, key in enumerate(column_map)
         }
->>>>>>> 9f674f61
         
         
     def parse_output_line(self, log_file, line):

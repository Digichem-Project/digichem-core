--- conflicted
+++ resolved
@@ -559,11 +559,7 @@
                     "units": None
                 }
         
-<<<<<<< HEAD
         attr_dict['performance'] = self.performance.dump(digichem_options, all) if self.performance else None
-=======
-        attr_dict['performance'] = self.performance.dump(digichem_options) if self.performance else None
->>>>>>> 9f674f61
 
         return attr_dict
     
@@ -688,14 +684,9 @@
         memory_available = [],
         memory_available_percent = [],
         cpu_used = [],
-<<<<<<< HEAD
-        output_space = [],
-        scratch_space = [],
-=======
         output_available = [],
         scratch_used = [],
         scratch_available = [],
->>>>>>> 9f674f61
         memory_allocated = None,
         cpu_allocated = None,
     ):
@@ -705,13 +696,6 @@
         self.memory_available = memory_available
         self.memory_available_percent = memory_available_percent
         self.cpu_used = cpu_used
-<<<<<<< HEAD
-        self.output_space = output_space
-        self.scratch_space = scratch_space
-
-        self.memory_allocated = memory_allocated if memory_allocated is not None else self.max_mem
-        self.cpu_allocated = cpu_allocated if cpu_allocated is not None else math.ceil(max(cpu_used) / 100)
-=======
         self.output_available = output_available
         self.scratch_used = scratch_used
         self.scratch_available = scratch_available
@@ -728,7 +712,6 @@
     def scratch_space(self):
         warnings.warn("scratch_space is deprecated, use scratch_available instead", DeprecationWarning)
         return self.scratch_available
->>>>>>> 9f674f61
     
 
     @classmethod
@@ -740,8 +723,6 @@
         :return: A populated Performance object.
         """
         return self(
-<<<<<<< HEAD
-=======
             duration = parser.data.metadata['performance']['duration'].tolist(),
             memory_used = parser.data.metadata['performance']['memory_used'].tolist(),
             memory_allocated = Memory(parser.data.metadata['memory_available']) if "memory_available" in parser.data.metadata else None,
@@ -755,21 +736,6 @@
             scratch_available = parser.data.metadata['performance']['scratch_available'].tolist()
         )
     
-
-        return self(
->>>>>>> 9f674f61
-            duration = parser.data.metadata['performance'][:, 0].tolist(),
-            memory_used = parser.data.metadata['performance'][:, 1].tolist(),
-            memory_allocated = Memory(parser.data.metadata['memory_available']) if "memory_available" in parser.data.metadata else None,
-            memory_used_percent = parser.data.metadata['performance'][:, 2].tolist(),
-            memory_available = parser.data.metadata['performance'][:, 3].tolist(),
-            memory_available_percent = parser.data.metadata['performance'][:, 4].tolist(),
-            cpu_used = parser.data.metadata['performance'][:, 5].tolist(),
-            cpu_allocated = parser.data.metadata.get('num_cpu', None),
-            output_space = parser.data.metadata['performance'][:, 6].tolist(),
-            scratch_space = parser.data.metadata['performance'][:, 7].tolist()
-        )
-    
     @property
     def max_mem(self):
         """
@@ -840,14 +806,9 @@
         memory_available_percent = [0.0] * len(data['values'])
         cpu_used = [0.0] * len(data['values'])
         cpu_allocated = data['cpu_allocated']
-<<<<<<< HEAD
-        output_space = [0.0] * len(data['values'])
-        scratch_space = [0.0] * len(data['values'])
-=======
         output_available = [0.0] * len(data['values'])
         scratch_used = [0.0] * len(data['values'])
         scratch_available = [0.0] * len(data['values'])
->>>>>>> 9f674f61
 
         for i, value in enumerate(data['values']):
             duration[i] = value['duration']['value']
@@ -856,15 +817,10 @@
             memory_available[i] = value['memory_available']['value']
             memory_available_percent[i] = value['memory_available_percent']['value']
             cpu_used[i] = value['cpu_used']['value']
-<<<<<<< HEAD
-            output_space[i] = value['output_space']['value']
-            scratch_space[i] = value['scratch_space']['value']
-=======
             output_available[i] = value['output_space']['value']
             if 'scratch_used' in value:
                 scratch_used[i] = value['scratch_used']['value']
             scratch_available[i] = value['scratch_space']['value']
->>>>>>> 9f674f61
         
         return self(
             duration = duration,
@@ -875,14 +831,6 @@
             memory_available_percent = memory_available_percent,
             cpu_used = cpu_used,
             cpu_allocated = cpu_allocated,
-<<<<<<< HEAD
-            output_space = output_space,
-            scratch_space = scratch_space
-        )
-
-    
-    def _dump_(self, digichem_options, all):
-=======
             output_available = output_available,
             scratch_used = scratch_used,
             scratch_available = scratch_available
@@ -890,7 +838,6 @@
 
     
     def dump(self, digichem_options):
->>>>>>> 9f674f61
         """
         Get a representation of this result object in primitive format.
         """
@@ -946,13 +893,10 @@
                         "units": "bytes",
                         "value": self.output_space[i]
                     },
-<<<<<<< HEAD
-=======
                     'scratch_used': {
                         "units": "bytes",
                         "value": self.scratch_used[i]
                     },
->>>>>>> 9f674f61
                     'scratch_space': {
                         "units": "bytes",
                         "value": self.scratch_space[i]

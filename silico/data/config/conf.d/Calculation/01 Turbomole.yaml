--- conflicted
+++ resolved
@@ -12,15 +12,13 @@
 
 # Increase number of SCF iterations.
 scf:
-    iter: 50
+    iter: 100
     
 # The programs that this calculation is compatible with.
 programs: [Turbomole]
 
 # Options that control use of the scratch directory.
 scratch_options:
-    # Set True is useful for Turbomole.
-    #all_output: True
     all_output: False
     
     
@@ -33,12 +31,8 @@
 PARENT: [Turbomole-defaults]
 
 # CC2 is very slow, assign more CPUs to try and compensate.
-<<<<<<< HEAD
+# We no longer do this as over assigning CPUs leads to instability.
 num_CPUs: 6
-=======
-# We no longer do this as over assigning CPUs leads to instability.
-num_CPUs: 8
->>>>>>> 60b1203b
 
 # Turn on CC2.
 ricc2:
@@ -56,7 +50,7 @@
       - cc-pV6Z
       
 # Increase required memory for CC2.
-memory: 30GB
+memory: 80GB
 
 ---
 # ADC(2)-SCS
@@ -84,7 +78,7 @@
       - cc-pV6Z
       
 # Increase required memory for ADC(2)
-memory: 30GB
+memory: 80GB
 
 ---
 # DFT

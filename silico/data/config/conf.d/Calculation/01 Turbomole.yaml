---
TYPE: calculation

# Name for our default config.
ALIAS: [Turbomole-defaults]

# Parent.
PARENT: [calc-defaults]

# This is a turbomole calc.
CLASS: Turbomole

# Increase number of SCF iterations.
scf:
    iter: 500
    
# The programs that this calculation is compatible with.
programs: [Turbomole]

# Options that control use of the scratch directory.
scratch_options:
    # Set True is useful for Turbomole.
<<<<<<< HEAD
=======
    #all_output: True
>>>>>>> 18e03523
    all_output: False
    
---
# CC2-SCS
TYPE: calculation

ABSTRACT: True
ALIAS: [Turbomole-CC2-defaults]
PARENT: [Turbomole-defaults]

# CC2 is very slow, assign more CPUs to try and compensate.
num_CPUs: 32

# SPLIT on basis set.
SPLIT:
  - GROUP_NAME: "{basis_set}"
    basis_set:
      - cc-pVDZ
      - cc-pVTZ
      - cc-pVQZ
      - cc-pV5Z
      - cc-pV6Z

---
# DFT
TYPE: calculation

ABSTRACT: True
ALIAS: [Turbomole-DFT-defaults]
PARENT: [Turbomole-defaults]

# Split on functionals.
SPLIT:
    - GROUP: ["{dft[functional]} (GD3BJ)"]
      dft: 
        - {functional: PBE0}
        - {functional: B3-LYP}
      dispersion:
        - {dsp: GD3BJ}
      SPLIT:
        - GROUP_NAME: "{basis_set}"
          basis_set:
            - 6-31G**
            - 6-311G
            - 6-311G*
            - 6-311G**
            - 6-311++G**
            - cc-pVDZ
            - cc-pVTZ
            - cc-pVQZ
            - cc-pV5Z
            - cc-pV6Z
    - GROUP: ["{dft[functional]} (GD3)"]
      dft: 
        - {functional: M06-2X}
      dispersion:
        - {dsp: GD3}
      SPLIT:
        - GROUP_NAME: "{basis_set}"
          basis_set:
            - 6-31G**
            - 6-311G
            - 6-311G*
            - 6-311G**
            - 6-311++G**
            - cc-pVDZ
            - cc-pVTZ
            - cc-pVQZ
            - cc-pV5Z
            - cc-pV6Z
<|MERGE_RESOLUTION|>--- conflicted
+++ resolved
@@ -20,10 +20,7 @@
 # Options that control use of the scratch directory.
 scratch_options:
     # Set True is useful for Turbomole.
-<<<<<<< HEAD
-=======
     #all_output: True
->>>>>>> 18e03523
     all_output: False
     
 ---

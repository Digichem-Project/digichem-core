---
<<<<<<< HEAD
# DFT single point.
=======
# DFT SP.
>>>>>>> 18e03523
TYPE: calculation

PARENT: [Turbomole-DFT-defaults]
GROUP: ["Single Point"]


# This is a single point.
modules:
    - dscf


---
<<<<<<< HEAD
# CC2 single point
=======
# CC2 SP.
>>>>>>> 18e03523
TYPE: calculation

PARENT: [Turbomole-CC2-defaults]
GROUP: ["Single Point", "CC2-SCS"]

# Turn on CC2.
ricc2:
    model: cc2
    scs: scs

# This is a single point.
modules:
    - dscf
    - ricc2<|MERGE_RESOLUTION|>--- conflicted
+++ resolved
@@ -1,9 +1,5 @@
 ---
-<<<<<<< HEAD
-# DFT single point.
-=======
 # DFT SP.
->>>>>>> 18e03523
 TYPE: calculation
 
 PARENT: [Turbomole-DFT-defaults]
@@ -16,11 +12,7 @@
 
 
 ---
-<<<<<<< HEAD
-# CC2 single point
-=======
 # CC2 SP.
->>>>>>> 18e03523
 TYPE: calculation
 
 PARENT: [Turbomole-CC2-defaults]

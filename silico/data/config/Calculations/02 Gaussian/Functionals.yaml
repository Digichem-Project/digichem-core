--- conflicted
+++ resolved
@@ -80,15 +80,10 @@
 TAG: Gaussian wB97XD (GD2)
 ALIAS: wB97XD (GD2)
 
-<<<<<<< HEAD
 method:
     dft:
         calc: True
         functional: wB97XD
         dispersion: GD3BJ
-=======
-DFT:
-    functional: wB97XD
->>>>>>> f827b114
 
 NEXT: [Gaussian Solvents]
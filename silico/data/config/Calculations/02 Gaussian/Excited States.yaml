--- conflicted
+++ resolved
@@ -99,16 +99,9 @@
 SUB_TYPE: partial
 TAG: Gaussian Optimised S(1)
 ALIAS: Optimised S(1)
-<<<<<<< HEAD
-=======
 
-num_CPUs: 16
-
-DFT_excited_states:
-    multiplicity: singlet
-    nstates: 10
-    root: 1
->>>>>>> f827b114
+performance:
+    num_cpu: 16
 
 properties:
     opt:
@@ -129,7 +122,9 @@
 TAG: Gaussian Optimised T(1)
 ALIAS: Optimised T(1)
 
-<<<<<<< HEAD
+performance:
+    num_cpu: 16
+
 properties:
     opt:
         calc: True
@@ -137,17 +132,6 @@
         multiplicity: triplet
         num_states: 10
         state_of_interest: 1
-=======
-num_CPUs: 16
-
-DFT_excited_states:
-    multiplicity: triplet
-    nstates: 10
-    root: 1
-
-optimisation:
-    calculate: True
->>>>>>> f827b114
 
 NEXT:
     - Gaussian Functionals
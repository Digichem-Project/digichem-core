link:
    tag: Turbomole Auto
    type: partial
    alias: Auto Characterisation

    next:
    - Turbomole Auto Opt SCS-ADC(2)
    - Turbomole Auto Opt SCS-CC2
    - Turbomole Auto SCS-ADC(2)
    - Turbomole Auto SCS-CC2

meta:
    class_name: Series


---

link:
    tag: Turbomole Auto Opt SCS-ADC(2)
    alias: MR-TADF Emitter Opt -> S(1) & S(2) -> T(1) & T(2) (SCS-ADC(2)/cc-pVDZ)

post:
    combined_report_name: MR-TADF Emitter SCS-ADC(2)

calculations:
    - [Turbomole Optimisation, Turbomole SCS-ADC(2), Turbomole cc-pVDZ]
    - [Turbomole Post-HF ES Singlet, Turbomole SCS-ADC(2), Turbomole cc-pVDZ]
    - [Turbomole Post-HF ES Triplet, Turbomole SCS-ADC(2), Turbomole cc-pVDZ]


---

link:
    tag: Turbomole Auto Opt SCS-CC2
    alias: MR-TADF Emitter Opt -> S(1) & S(2) -> T(1) & T(2) (SCS-CC2/cc-pVDZ)

post:
    combined_report_name: MR-TADF Emitter SCS-CC2

calculations:
    - "Turbomole; Optimisation, SCS-CC2, Gas Phase, cc-pVDZ"
    - "Turbomole; Post-HF ES Singlet, SCS-CC2, Gas Phase, cc-pVDZ"
    - "Turbomole; Post-HF ES Triplet, SCS-CC2, Gas Phase, cc-pVDZ"


---

link:
    tag: Turbomole Auto SCS-ADC(2)
    alias: MR-TADF Emitter SP -> S(1) & S(2) -> T(1) & T(2) (SCS-ADC(2)/cc-pVDZ)

post:
    combined_report_name: MR-TADF Emitter SCS-ADC(2)

calculations:
<<<<<<< HEAD
    - "Turbomole; Optimisation, SCS-ADC(2), Gas Phase, cc-pVDZ"
    - "Turbomole; Post-HF ES Singlet, SCS-ADC(2), Gas Phase, cc-pVDZ"
    - "Turbomole; Post-HF ES Triplet, SCS-ADC(2), Gas Phase, cc-pVDZ"
=======
    - [Turbomole Gradient, Turbomole SCS-ADC(2), Turbomole cc-pVDZ]
    - [Turbomole Post-HF ES Singlet, Turbomole SCS-ADC(2), Turbomole cc-pVDZ]
    - [Turbomole Post-HF ES Triplet, Turbomole SCS-ADC(2), Turbomole cc-pVDZ]


---

link:
    tag: Turbomole Auto SCS-CC2
    alias: MR-TADF Emitter SP -> S(1) & S(2) -> T(1) & T(2) (SCS-CC2/cc-pVDZ)

post:
    combined_report_name: MR-TADF Emitter SCS-CC2

calculations:
    - [Turbomole Gradient, Turbomole SCS-CC2, Turbomole cc-pVDZ]
    - [Turbomole Post-HF ES Singlet, Turbomole SCS-CC2, Turbomole cc-pVDZ]
    - [Turbomole Post-HF ES Triplet, Turbomole SCS-CC2, Turbomole cc-pVDZ]
>>>>>>> 2124b71c
<|MERGE_RESOLUTION|>--- conflicted
+++ resolved
@@ -23,9 +23,9 @@
     combined_report_name: MR-TADF Emitter SCS-ADC(2)
 
 calculations:
-    - [Turbomole Optimisation, Turbomole SCS-ADC(2), Turbomole cc-pVDZ]
-    - [Turbomole Post-HF ES Singlet, Turbomole SCS-ADC(2), Turbomole cc-pVDZ]
-    - [Turbomole Post-HF ES Triplet, Turbomole SCS-ADC(2), Turbomole cc-pVDZ]
+    - "Turbomole; Optimisation, SCS-ADC(2), Gas Phase, cc-pVDZ"
+    - "Turbomole; Post-HF ES Singlet, SCS-ADC(2), Gas Phase, cc-pVDZ"
+    - "Turbomole; Post-HF ES Triplet, SCS-ADC(2), Gas Phase, cc-pVDZ"
 
 
 ---
@@ -53,14 +53,9 @@
     combined_report_name: MR-TADF Emitter SCS-ADC(2)
 
 calculations:
-<<<<<<< HEAD
-    - "Turbomole; Optimisation, SCS-ADC(2), Gas Phase, cc-pVDZ"
-    - "Turbomole; Post-HF ES Singlet, SCS-ADC(2), Gas Phase, cc-pVDZ"
-    - "Turbomole; Post-HF ES Triplet, SCS-ADC(2), Gas Phase, cc-pVDZ"
-=======
-    - [Turbomole Gradient, Turbomole SCS-ADC(2), Turbomole cc-pVDZ]
-    - [Turbomole Post-HF ES Singlet, Turbomole SCS-ADC(2), Turbomole cc-pVDZ]
-    - [Turbomole Post-HF ES Triplet, Turbomole SCS-ADC(2), Turbomole cc-pVDZ]
+    - "Turbomole:: Gradient           : Turbomole SCS-ADC(2) : Turbomole cc-pVDZ"
+    - "Turbomole:: Post-HF ES Singlet : Turbomole SCS-ADC(2) : Turbomole cc-pVDZ"
+    - "Turbomole:: Post-HF ES Triplet : Turbomole SCS-ADC(2) : Turbomole cc-pVDZ"
 
 
 ---
@@ -73,7 +68,6 @@
     combined_report_name: MR-TADF Emitter SCS-CC2
 
 calculations:
-    - [Turbomole Gradient, Turbomole SCS-CC2, Turbomole cc-pVDZ]
-    - [Turbomole Post-HF ES Singlet, Turbomole SCS-CC2, Turbomole cc-pVDZ]
-    - [Turbomole Post-HF ES Triplet, Turbomole SCS-CC2, Turbomole cc-pVDZ]
->>>>>>> 2124b71c
+    - "Turbomole:: Gradient           : Turbomole SCS-CC2 : Turbomole cc-pVDZ"
+    - "Turbomole:: Post-HF ES Singlet : Turbomole SCS-CC2 : Turbomole cc-pVDZ"
+    - "Turbomole:: Post-HF ES Triplet : Turbomole SCS-CC2 : Turbomole cc-pVDZ"
from copy import deepcopy, copy
import itertools

from silico.config.base import Config
from silico.exception import Configurable_exception, Missing_option_exception
from silico.misc import Dynamic_parent
from silico.exception.base import Silico_exception
from silico.config.configurable.option import Option

class Configurable_list(list):
    """
    An augmented list the that contains methods for manipulating Configurable objects.
    """
    
    def filter_hidden(self):
        """
        Filter out configurables that are hidden, returning a new Configurable_list of concrete configurables only.
        """
        return type(self)([conf for conf in self if not conf.ABSTRACT])
        
    
    def search(self, *identifiers, max_index = None):
        """
        Search for Configurable objects that match a given ID.
        
        :param identifier: Either the NAME, ALIAS or index of the configs to get.
        :param max_index: Only return matches that have an index less than this value in configs.
        :return: A Configurable_list of Configurables that match identifier.
        """
        found = type(self)()
        for identifier in identifiers:
            # Get alllll the targets that match.
            for index, config in [(index, config) for index, config in enumerate(self) if config.match(identifier)]:
                # Only add to found if not already in there, and if index is less than max_index.
                if config not in found and (max_index is None or index < max_index):
                    found.append(config)
        
        # Return the match.
        return found
    
    def get_config(self, identifier):
        """
        Get a Configurable object that matches a given ID.
        
        :raises Configurable_class_exception: If the Configurable cannot be found (or more than one was found).
        :param identifier: Either the NAME, ALIAS or index of the config to get.
        :param configs: List of Configurables to search through.
        """
        if isinstance(identifier, int) or identifier.isdigit():
            identifier = int(identifier) -1
            try:
                # Don't allow negative indices.
                if identifier < 0:
                    raise IndexError("ID out of range (must be 1 or greater)")
                
                return self[identifier]
            except IndexError:
                raise Silico_exception("could not find Configurable with index '{}'".format(identifier +1))
        
        # Get matches
        match = self.search(identifier)        
        
        # Get upset if we got nothing.
        if len(match) == 0:
            raise Silico_exception("could not find Configurable with NAME/ALIAS '{}'".format(identifier))
        
        # Return the match.
        return match[0]
    
    def resolve(self):
        """
        Resolve this list of Configurables.
        
        Resolving involves merging those Configurables that inherit from each other.
        Note that resolve() partially modifies the list IN PLACE (deepcopy your list first if you want to preserve it), but the final returned list is a new object.

        :return: A modified Configurable_list.
        """
        # First, resolve duplicates.
        self.resolve_duplicates() 
        
        # Now, resolve parents (do this in place so we're not constantly resolving the same parents).
        for index, config in enumerate(self):
            self[index] = config.resolve_parents(self)
            
        # Resolve splits and return (but only those that are not abstract).
        resolved = type(self)(resolved for resolved in self.resolve_splits() if not resolved.ABSTRACT)
        
        # Finally, sort out names.
        for config in resolved:
            config.resolve_names()
        
        # All done.
        return resolved
    
    def resolve_splits(self):
        """
        """
        return type(self)([resolved for config in self for resolved in config.resolve_split()])
        
    def visible(self):
        """
        Get a new Configurable_list object containing the configurables in this object that are visible.
        """
        return type(self)([configurable for configurable in self if not configurable.HIDDEN])
    
    def configure(self, **kwargs):
        """
        Call the second init function on all Configurables contained within this list.
        
        :param **kwargs: Key-word arguments that will be passed to configure() of each config in this list.
        """
        # Set ID's on our children.
        index = 0
        while index < len(self):
            config = self[index]
            # First get the class that the config asks for.
            try:
                typecls = config.from_class_handle(config.TYPE)
                cls = typecls.from_class_handle(config.CLASS)
            except KeyError:
                raise Missing_option_exception(config, 'CLASS')
            except Exception:
                raise Configurable_exception(config, "failed to load class")
            
            # Now init (sets key:values).
            config = cls(config, FILE_NAME = config.FILE_NAME)
            
            # Init properly.
            config.configure(ID = index +1, CONFIGS = self, **kwargs)
#             try:
#                 #config.post_init(ID = index +1, CONFIGS = self, **kwargs)
#                 config.configure(ID = index +1, CONFIGS = self, **kwargs)
#             except TypeError:
#                 raise Configurable_exception(config, "unrecognised or missing key")
            
            # Update the list.
            self[index] = config
            index +=1
    
    def resolve_duplicates(self):
        """
        Resolve duplicate Configurables from this list.
        
        Configurables will overwrite (merge with) other Configurables with the same name/alias that are earlier in the list.
        Resolving will also remove these later duplicates so only one, merged Configurable will remain in the list (at the position one first appeared).
        
        :return: The (possibly shorter) resolved list.
        """
        # Current position in the list.
        index = 0
        while index < len(self):
            config = self[index]
            # Search for configs with the same name that are earlier in the list.
            duplicates = self.search(*config.NAMES, max_index = index)

            # If there is more than one duplicate, get upset.
            # We can't support multiple duplicates because we replace the duplicate at its current position in the list.
            if len(duplicates) > 1:
                raise Configurable_exception(config, "cannot overwrite multiple duplicates '{}'".format(", ".join([duplicate.description for duplicate in duplicates])))
            elif len(duplicates) == 1:
                # We have a duplicate.
                duplicate = duplicates[0]
                # Merge the lists of PARENT and ALIAS (because lists are not normally merged). This might be unexpected?
<<<<<<< HEAD
                # Get new lists because these may be the default lists for these configurables, in which case the list object will be shared with others.
                config.PARENT = list(itertools.chain(config.PARENT, [parent for parent in duplicate.PARENT if parent not in config.PARENT]))
                config.ALIAS = list(itertools.chain(config.ALIAS, [alias for alias in duplicate.ALIAS if alias not in config.ALIAS]))
                #config.PARENT.extend([parent for parent in duplicate.PARENT if parent not in config.PARENT])
                #config.ALIAS.extend([alias for alias in duplicate.ALIAS if alias not in config.ALIAS])
=======
                config.PARENT = list(set(config.PARENT).union(duplicate.PARENT))
                config.ALIAS = list(set(config.ALIAS).union(duplicate.ALIAS))
>>>>>>> 60b1203b
                
                # Merge the duplicate with the current config.
                # Because we are not replacing duplicate (it's the same object), this will update the config in the list.
                duplicates[0].merge(config)
                
                # Now we remove config from the list.
                self.pop(index)
                
                # We don't need to increment index (because index already points to the next config and len(self) has decreased).
            else:
                # No duplicates.
                index += 1
        
        # All done.
        return self

class Options_mixin():
    """
    Mixin class for those that contain configurable options.
    """
    
    @property
    def OPTIONS(self):
        """
        Get a list of all Configurable Options of this object.
        """
        return {getattr(type(self), attr).name: getattr(type(self), attr) for attr in dir(type(self)) if isinstance(getattr(type(self), attr), Option)}

class Configurable(Config, Dynamic_parent, Options_mixin):
    """
    Class that represents a Configurable.
    
    Configurables are a specific type of Config objects that are used to instantiate a class. Like Config objects, they are enhanced dicts.
    """
    
    def __init__(self, *args, **kwargs):
        """
        Constructor for Configurable objects.
        """
        super().__init__(*args, **kwargs)
        self._configurable_options = {}
        self.inner_cls = None
        
    # Configurable options.
    _NAME = Option("NAME", help = "The unique name of this Configurable and the name of the folder under which this calculation will run. If left blank and a GROUP_NAME is set, a name will be generated automatically", type = str)
    ALIAS = Option(help = "A list of alternative names for this Configurable", default = [], type = list, no_edit = True)
    GROUP = Option(help = "An ordered list of group names, used for categorisation", default = [], type = list)
    GROUP_NAME = Option(help = "An alternative to NAME; GROUP_NAME is used to set a shorter name that appears as part of a GROUP", default = None, type = str)
    SPLIT = Option(help = "A list of configurable splits; an advanced feature for automatically creating Configurables...", default = [], type = list, no_edit = True)
    PARENT = Option(help = "An ordered list of parent Configurables from which this Configurable will inherit from", default = [], type = list, no_edit = True)
    _ABSTRACT = Option("ABSTRACT", help = "A flag to force a Configurable to be abstract. Abstract Configurables cannot be selected, but can be used as parents for other Configurables", default = False, type = bool, no_edit = True)
    TYPE = Option(help = "The type of this Configurable", choices = ('method', 'program', 'calculation', 'basis_set'), required = True, default = 'calculation', type = str, no_edit = True)
    CLASS = Option(
        help = "The specific sub-type of this Configurable",
        choices = lambda option, configurable: [handle for cls in Configurable.from_class_handle(configurable.TYPE).recursive_subclasses() if hasattr(cls, 'CLASS_HANDLE') for handle in cls.CLASS_HANDLE],
        required = True,
        no_edit = True
    )
    HIDDEN = Option(help = "If True, this configurable will not appear in lists (but can still be specified by the user). Useful for configurables that should not be used naively", type = bool, default = False)
    # Configurable Options.
    warning = Option(help = "A warning message to display when this configurable is chosen", default = None, type = str)
        
    def configure(self, *, ID, CONFIGS = None):
        """
        Configure this configurable.
        
        :param ID: The unique ID of this configurable.
        :param CONFIGS: List of other Configurables (constructed but not necessarily configured).
        """
        # Save our ID.
        self.ID = ID
        
        # First, get a list of our configurable options.
        options = self.OPTIONS
        
        # Now configure each.
        for name,option in options.items():
            option.configure(self)
        
        # Check exclusions.
        for name,option in options.items():
            for exclusion in option.exclude:
                # TODO: This might need work...
                if not options[exclusion].is_default(self) and not option.is_default(self):
                    raise Configurable_exception(self, "options '{}' and '{}' cannot be set at the same time (mutually exclusive)".format(option.name, exclusion))
    
    def resolve_names(self):
        """
        Resolve names (which can contain formatting characters).
        
        Currently, only NAME and GROUP_NAME are resolved, and resolution only occurs for SPLIT configs.
        This is because SPLIT occurs last (after resolving PARENT, for example), so can't be used for inheritance (and hence resolving ALIAS would be pointless). 
        """
        if self.get('NAME') is not None:
            self['NAME'] = self['NAME'].format(CONFIGURABLE = self, **self)
        self['GROUP'] = [group.format(CONFIGURABLE = self, **self) for group in self.GROUP]
        if self.get('GROUP_NAME') is not None:
            self['GROUP_NAME'] = self['GROUP_NAME'].format(CONFIGURABLE = self, **self)
        #self['ALIAS'] = [alias.format(**self) for alias in self.ALIAS]
        #self.pop('ALIAS')
            
    
    def match(self, identifier):
        """
        Determine whether a given identifier matches this Configurable object.
        
        Identifiers match (case insensitively) to either NAME or any of ALIAS.
        """
        return identifier.lower() in [name.lower() for name in self.NAMES]
                        
    
    def resolve_parents(self, configs):
        """
        Resolve the inheritance of a Configurable, returning a new Configurable that is merged with its parents (if any).
        
        :param configs: List of other Configurables to inherit from.
        :return: A  NEW resolved Configurable.
        """        
        # Each parent specified will overwrite the options set by the previous parent, and the config itself will overwrite the last parent.
        # Loop through each parent first
        merged_parents = Configurable(FILE_NAME = self.FILE_NAME)
        for parent_name in copy(self.PARENT):
            # If we got this far then we have some work to do.
            # Fetch the Configurable that is referenced.
            try:
                #parent = self.from_ID(parent_name, configs)
                parent = configs.get_config(parent_name)
            except Silico_exception as e:
                # Couldn't find parent.
                raise Configurable_exception(self, "could not find parent") from e
            
            # Clone.
            parent = deepcopy(parent)
            
            # Also resolve this parent config.
            parent = parent.resolve_parents(configs)
            
            # Remove the parent's name and alias (because we don't want to inherit these).
            parent.pop('NAME', None)
            parent.pop('ALIAS', None)
            parent.pop('PARENT', None)
            parent.pop('ABSTRACT', None)
            merged_parents = merged_parents.merge(parent)
        
        # Now we merge our combined parent with our real config.
        merged_parents.merge(deepcopy(self))
        
        # Finally, delete all PARENTs so we don't resolve this config again.
        merged_parents.pop('PARENT', None)
        
        # All done.
        return merged_parents


    def resolve_split(self):
        """
        Recursively resolve any SPLITs of this configurable.
        
        SPLIT is used to quickly define children of a Configurable; it is a type of automatic inheritance that can work in conjunction with PARENT.
        SPLIT is a list of dicts; each key in each dict is also a list. The key in each dict specifies fields to split on, the list members are the split values.
        
        :return: A list of Configurables.
        """
        # If we don't have any splits then we can simply return ourself.
        if len(self.SPLIT) == 0:
            return [self]
        
        
        resolved_splits = Configurable_list()
        
        # Iterate through each SPLIT.
        for split in self.SPLIT:
            # Certain fields we don't split on (because it would either be too complicated or nonsensical.
            split = copy(split)
            # Remove these protected fields.
            protected = {
                'SPLIT': split.pop('SPLIT', [])
            }
            for protected_key in ('NAME', 'GROUP', 'GROUP_NAME'):
                if protected_key in split:
                    protected[protected_key] = split.pop(protected_key)
            
            # Next, expand each key (the value of each key is a list, we need a list of one membered dicts instead).
            expanded = ([{key: value} for value in lst] for key, lst in split.items())
            
            # Now we need every combination, thanks itertools!
            # Combinations is list of tuples where each value is a key: value pair that we've been asked to split on.
            combinations = itertools.product(*expanded)
            
            # Now rebuild back into a list of dicts.
            resolved_splits.extend([self.merge_dict(protected, {key: value for pair in combination for key, value in pair.items()}) for combination in combinations])
            
        # Now we have (possibly very big) list of Configurables, but they only contain those values we were asked to split on.
        # Next we need to merge with ourself to fill out other values.
        merged_list = Configurable_list()
        for raw in resolved_splits:
            # First, copy.
            merged = deepcopy(self)
            
            # Delete any alias.
            merged.pop('ALIAS', None)
            
            # We append to GROUP rather than overwriting.
            group = list(self.GROUP)
            group.extend(raw['GROUP'] if 'GROUP' in raw else [])
            raw['GROUP'] = group
                        
            # Merge
            merged.merge(raw)
            
            # Finally, resolve NAME and GROUP_NAME.
            #merged.resolve_names()
            
            # Add to list.
            merged_list.append(merged)
                        
        # All done, return the list.
        return merged_list.resolve_splits()
            
    @property
    def ABSTRACT(self):
        """
        Whether or not this Configurable is 'hidden'.
        
        Hidden configurables cannot be selected directly, but they can be referenced by other configurables (vaguely analogous to abstract classes).
        """
        return self['ABSTRACT'] if 'ABSTRACT' in self else self.NAME is None
        
    @property
    def NAME(self):
        """
        The unique name by which this config is known.
        
        Note that 'hidden' configurables don't have a NAME by definition, but they will probably have a number of ALIAS set instead.
        
        :return: The NAME (a string) or None if this configurable is hidden.
        """
        # If we have a real NAME set, we use that.
        #if self.get("NAME", None) is not None:
        #    return self['NAME']
        if self._NAME is not None:
            return self._NAME
        elif len(self.GROUP) > 0 and self.GROUP_NAME is not None:
        # If we are part of a group, then we might be able to make a name.
            return (" ".join(self.GROUP)) + " " + self.GROUP_NAME
        else:
            # No names we can use.
            return None
            
    @property
    def NAMES(self):
        """
        A list of all the unique names this Configurable is known by (NAME + ALIAS).
        """
        names = []
        
        # Add NAME if we have one.
        if self.NAME is not None:
            names.append(self.NAME)
        
        # Add any ALIAS.
        names.extend(self.ALIAS)
        
        # Done
        return names
    
    @property
    def description(self):
        """
        A string that describes this Configurable object.
        """
        # Start with the name.
        desc = self.NAME if not self.ABSTRACT else "ABSTRACT"
        
        # Add alias if present.
        if len(self.ALIAS) > 0:
            desc += " ({})".format(" ,".join(self.ALIAS))
            
        return desc
                    
    def grouped(self, grouped_dict, *, names = None, number):
        names = self.GROUP if names is None else names
        
        # This is the name we will be adding to in grouped_dict.
        # If it is None, we will be adding to a list (we have no more names to go through).
        curname = names[0] if len(names) > 0 else None
            
        if curname is None:
            # Create a new list if one doesn't exist.
            if curname not in grouped_dict:
                grouped_dict[curname] = []
            
            # Add to list
            grouped_dict[curname].append((number, self))
        else:
            # We have more names to work through.
            # Create an empty dict under the name if not existing.
            if curname not in grouped_dict:
                grouped_dict[curname] = {}
                
            # Recurse.
            self.group(grouped_dict[curname], names[1:])
            
        return grouped_dict
        
    
    ############################
    # Class creation mechanism #
    ############################
    
    def classify(self):
        """
        Create a new class from this Configurable object.
        
        The new class will inherit this object's attributes as class-level attributes, so all new objects created from the class will 'share' the attributes of this object.
        """
        cls = type(type(self).__name__ + "_actual", (self._actual, type(self)), vars(self))
        cls.__module__ = '__main__'
        return cls
    
    def finalize(self, force = True):
        """
        Finalize this configurable, indicating that no further changes are going to be made.
        
        Calling finalize creates a new class which is stored at this object's inner_cls attribute, which can be used to create new objects, using this object as a template.
        Alternatively, once finalize() has been called, new objects from this inner class can be created by calling this object.
        
        Once called, all objects created from this class template will have the same type and share class-level attributes.
        Further modifications to this object will not be reflected in children objects, unless finalize is called again in which case changes will propagate to newly created children only.
        Objects created before and after a call to finalize() will not share the same type (although they will have the same type name...)
        
        :param force: Whether to finalize again if this method has already been called. If False and finalize() has been previously called, nothing will happen.
        """
        if force or self.inner_cls is None:
            self.inner_cls = self.classify()
        
    def __call__(self, *args, **kwargs):
        """
        Create a new object using this object as a class template.
        
        :raises TypeError: If finalize has not yet been called.
        """
        try:
            return self.inner_cls(*args, **kwargs)
        except TypeError:
            # Type Error, possibly because inner_cls is None.
            if self.inner_cls is None:
                raise TypeError("Attempted to create object before calling finalize() (inner_cls is None)")
            else:
                raise
        
    class _actual():
        """
        The inner class that is used as the base for the classes returned by classify().
        
        Objects of this class will have attributes of the outer-level object as class-level attributes.
        
        This default implementation does nothing.
        """
        pass
            
        
        <|MERGE_RESOLUTION|>--- conflicted
+++ resolved
@@ -162,16 +162,11 @@
                 # We have a duplicate.
                 duplicate = duplicates[0]
                 # Merge the lists of PARENT and ALIAS (because lists are not normally merged). This might be unexpected?
-<<<<<<< HEAD
                 # Get new lists because these may be the default lists for these configurables, in which case the list object will be shared with others.
-                config.PARENT = list(itertools.chain(config.PARENT, [parent for parent in duplicate.PARENT if parent not in config.PARENT]))
-                config.ALIAS = list(itertools.chain(config.ALIAS, [alias for alias in duplicate.ALIAS if alias not in config.ALIAS]))
-                #config.PARENT.extend([parent for parent in duplicate.PARENT if parent not in config.PARENT])
-                #config.ALIAS.extend([alias for alias in duplicate.ALIAS if alias not in config.ALIAS])
-=======
+                #config.PARENT = list(itertools.chain(config.PARENT, [parent for parent in duplicate.PARENT if parent not in config.PARENT]))
+                #config.ALIAS = list(itertools.chain(config.ALIAS, [alias for alias in duplicate.ALIAS if alias not in config.ALIAS]))
                 config.PARENT = list(set(config.PARENT).union(duplicate.PARENT))
                 config.ALIAS = list(set(config.ALIAS).union(duplicate.ALIAS))
->>>>>>> 60b1203b
                 
                 # Merge the duplicate with the current config.
                 # Because we are not replacing duplicate (it's the same object), this will update the config in the list.

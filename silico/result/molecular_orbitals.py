# Classes for representing MOs.

# General imports.
from itertools import filterfalse, zip_longest, chain
import warnings

# Silico imports.
from silico.result import Result_container
from silico.result import Result_object
from silico.exception import Result_unavailable_error
<<<<<<< HEAD
from silico.result.base import Floatable_mixin
import math
import traceback

=======
import warnings
>>>>>>> 78789ef9

class Molecular_orbital_list(Result_container):
    """
    Class for representing a group of MOs.
    """
    
    # A warning issued when attempting to merge non-equivalent orbital lists.
    MERGE_WARNING = "Attempting to merge lists of orbitals that are not identical; non-equivalent orbitals will be ignored"
    
    def __init__(self, *args, **kwargs):
        super().__init__(*args, **kwargs)
        
    @property
    def HOMO_energy(self):
        """
        Get the energy of the highest occupied orbital in this list.
        
        Use get_orbital(HOMO_difference = 0) to retrieve the HOMO as an object.
        
        :raises Result_unavailable_error: If the HOMO is not available.
        :return The orbital energy (in eV).
        """
        return self.get_orbital(HOMO_difference = 0).energy
    
    @property
    def LUMO_energy(self):
        """
        Get the energy of the lowest unoccupied orbital in this list.
        
        Use get_orbital(HOMO_difference = 1) to retrieve the LUMO as an object.
        
        :raises Result_unavailable_error: If the LUMO is not available.
        :return The orbital energy (in eV).
        """
        return self.get_orbital(HOMO_difference = 1).energy
        
    @property
    def HOMO_LUMO_energy(self):
        """
        Get ΔE HOMO-LUMO; the energy difference between the HOMO and LUMO.
        
        Depending on how the orbitals are occupied, it might not make sense to calculate the HOMO-LUMO energy.
        
        :raises Result_unavailable_error: If the HOMO or LUMO is not available.
        :return: The HOMO-LUMO energy gap (in  eV).
        """
        # Get out orbitals.
        HOMO = self.get_orbital(HOMO_difference = 0)
        LUMO = self.get_orbital(HOMO_difference = 1)
        # Return the difference.
        return float(LUMO) - float(HOMO)

    @property
    def spin_type(self):
        """
        Get the spin type (alpha, beta etc.) of the orbitals in this list.
        
        :raises Result_unavailable_error: If there are no orbitals in this list.
        :return: The spin type, one of either 'alpha' or 'beta' for unrestricted calcs, 'none' for restricted calcs, or 'mixed' if multiple spin types are present in this list.
        """
        # Unique spin types in our list.
        spin_types = list(set([orbital.spin_type for orbital in self]))
        
        if len(spin_types) == 1:
            return spin_types[0]
        elif len(spin_types) > 1:
            return "mixed"
        else:
            raise Result_unavailable_error("Orbital Spin", "There are no orbitals")
    
    def get_orbital(self, criteria = None, *, label = None, HOMO_difference = None, level = None):
        """
        Retrieve an orbital based on some property.
        
        Only one of the criteria should be specified.
        
        :raises Result_unavailable_error: If the requested MO could not be found.
        :param criteria: A string describing the orbital to get. The meaning of criteria is determined automatically based on its content. If criteria begins with '+' or '-' then it is used as a HOMO_difference. Otherwise, if criteria is a valid integer, then it is used as a level. Otherwise, criteria is assumed to be an orbital label.
        :param label: The label of the orbital to get.
        :param HOMO_difference: The distance from the HOMO of the orbital to get.
        :param level: The level of the orbital to get.
        :return: The Molecular_orbital object.
        """
        # Use the search() method to do our work for us.
        try:
            return self.search(criteria, label = label, HOMO_difference = HOMO_difference, level = level)[0]
        except IndexError:
            #raise ValueError("Unable to find orbital '{}'".format(label))
            raise Result_unavailable_error("Orbital", "could not find orbital with criteria = '{}', label = '{}', HOMO_difference = '{}', level = '{}'".format(criteria, label, HOMO_difference, level))
    
    def search(self, criteria = None, *, label = None, HOMO_difference = None, level = None):
        """
        Attempt to retrieve a number of orbitals based on some property.
        
        Only one of the criteria should be specified.
        
        :param criteria: A string describing the orbitals to get. The meaning of criteria is determined automatically based on its content. If criteria begins with '+' or '-' then it is used as a HOMO_difference. Otherwise, if criteria is a valid integer, then it is used as a level. Otherwise, criteria is assumed to be an orbital label.
        :param label: The label of the orbitals to get.
        :param HOMO_difference: The distance from the HOMO of the orbitals to get.
        :param level: The level of the orbitals to get.
        :return: A (possibly empty) Molecular_orbital_list object.
        """
        # If we've been given a generic criteria, decide what it is actually talking about.        
        if criteria is not None:
            try:                
                # If our string start with a sing (+ or -) then it's a HOMO_difference.
                if criteria[:1] == "+" or criteria[:1] == "-":
                    HOMO_difference = int(criteria)
                # If its and integer (or a string that looks like one), then its a level.
                elif criteria.isdigit() or isinstance(criteria, int):
                    level = int(criteria)
                # Otherwise we assume it a label.
                else:
                    label = criteria
                
            except Exception:
                # We couldn't parse criteria, get upset.
                raise ValueError("Unable to understand given search criteria '{}'".format(criteria))
        
        # Now get our filter func.
        if label is not None:
            filter_func = lambda mo: mo.label != label
        elif HOMO_difference is not None:
            filter_func = lambda mo: mo.HOMO_difference != HOMO_difference
        elif level is not None:
            filter_func = lambda mo: mo.level != level
        else:
            raise ValueError("Missing criteria to search by; specify one of 'criteria', 'label', 'HOMO_difference' or 'level'")
        
        # Now search.
        return type(self)(filterfalse(filter_func, self))
    
    def ordered(self):
        """
        Return a copy of this list of MOs that is ordered in terms of energy and removes duplicate MOs.
        """
        ordered_list = type(self)(set(self))
        #ordered_list.sort(key = lambda mo: mo.level)
        ordered_list.sort()
        return ordered_list
        
    @classmethod
    def from_parser(self, parser, cls = None):
        """
        Construct a Molecular_orbital_list object from an output file parser.
        
        :param parser: An output file parser.
        :param cls: Optional class of objects to populate this list with, should inherit from Molecular_orbital. Defaults to Molecular_orbital if only one set of orbitals are available, or Alpha_orbital if both alpha and beta are available (in which case you should call Molecular_orbital_list.from_cclib() again with cls = Beta_orbital to get beta as well).
        :returns: The new Molecular_orbital_list object. The list will be empty if no MO data is available.
        """
        try:
            # Set our default class if we've not been given one.
            if cls is None:
                # Check to see if we have only 'alpha' or beta as well.
                if len(parser.data.moenergies) == 1:
                    cls = Molecular_orbital
                else:
                    cls = Alpha_orbital
            # Get our list.
            return self(cls.list_from_parser(parser))
        except AttributeError:
            return self()
    
    def find_common_level(self, *other_lists, HOMO_difference):
        """
        Find either:
            The orbital with the lowest level that has no less than the given negative HOMO_difference.
        or:
            The orbital with the highest level that has no more than the given positive HOMO_difference.
        Across one or more orbital lists.
        
        The method is useful for determining which orbitals to traverse between two limits from the HOMO/LUMO gap.
        
        :raises Result_unavailable_error: If all of the given orbital_lists (including this one) are empty.
        :param *other_lists: Optional lists to search. If none are given, then only this orbital_list is search.
        :param HOMO_difference: The distance from the HOMO to search for. Negative values indicate HOMO-n, positive values indicate LUMO+(n-1). The LUMO should be at +1 by definition.
        :return: The level (as an integer) of the matching orbital.
        """
        # Our list of orbitals that match our criteria.
        found_orbitals = []
        
        # Our list of orbital_list objects to look through.
        orbital_lists = list(other_lists)
        orbital_lists.append(self)
        
        # Cant think of a better way to do this...
        if HOMO_difference <= 0:
            search_func = lambda orbital: orbital.HOMO_difference < HOMO_difference
        else:
            search_func = lambda orbital: orbital.HOMO_difference > HOMO_difference
        
        # Loop through each list and search.
        for orbital_list in orbital_lists:
            # Now search each list for orbitals that match our criteria.
            matching_orbitals = list(filterfalse(search_func, orbital_list))
            
            # We can just add all the orbitals we find because we'll only look at the lowest/highest anyway.
            found_orbitals.extend(matching_orbitals)
            
        # Get a list of orbital levels that match our criteria.
        orbital_levels = [orbital.level for orbital in found_orbitals]
        
        # Now either return the smallest or largest orbital level, depending on what we were asked for.
        try:
            if HOMO_difference <= 0:
                # The lowest orbital below HOMO.
                return min(orbital_levels)
            else:
                # The highest orbital above LUMO.
                return max(orbital_levels)
        except ValueError:
            # Min/Max couldn't find anything, this should only happen if all orbital_lists are completely empty.
            raise Result_unavailable_error("Common orbital level", "there are no orbitals")
    
    def assign_total_level(self, other_list):
        """
        Assign total levels to the orbitals in this list and another orbital list.
        
        'Total levels' are the index +1 of each orbital out of both alpha and beta orbitals.
        
        :param: other_list: If this list contains alpha orbitals, other_list should contain beta_orbitals (vice versa).
        """
        for index, orbital in enumerate(sorted(chain(self, other_list), key = lambda orbital: orbital.energy)):
            orbital.total_level = index +1
            
    @classmethod
    def merge(self, *multiple_lists):
        """
        Merge multiple lists of MOs into a single list.
        """
        MOs = multiple_lists[0]
        
        # Check all other lists are the same.
        for MO_list in multiple_lists[1:]:
            for index, MO in enumerate(MO_list):
                try:
                    other_MO = MOs[index]
                    if not math.isclose(MO.energy,other_MO.energy) or MO.level != other_MO.level or MO.spin_type != other_MO.spin_type:
                    #if MO.energy != other_MO.energy or MO.level != other_MO.level or MO.spin_type != other_MO.spin_type:
                        warnings.warn(self.MERGE_WARNING)
                except IndexError:
                    warnings.warn(self.MERGE_WARNING)
                
        # Return the 'merged' list.
        return MOs
    

class Molecular_orbital(Result_object, Floatable_mixin):
    """
    Class representing a molecular orbital.
    """
    
    # True MOs don't have a spin.
    spin_type = "none"
    
    def __init__(self, level, HOMO_difference, energy, symmetry = None, symmetry_level = None):
        """
        Constructor for MOs.
        
        :param level: The 'level' of this MO (essentially an index), where the lowest MO has a level of 1, increasing by 1 for each higher orbital.
        :param HOMO_difference: The distance of this MO from the HOMO. A negative value means this orbital is HOMO-n. A positive value means this orbital is HOMO+n (or LUMO+(n-1). A value of 0 means this orbital is the HOMO. A value of +1 means this orbital is the LUMO.
        :param energy: The energy of this MO (in eV).
        :param symmetry: The symmetry of this MO.
        :param symmetry_level: The ordered (by energy) index of this orbital in terms of orbitals that share the same symmetry.
        """
        super().__init__()
        self.level = level
        self.HOMO_difference = HOMO_difference
        self.symmetry = symmetry
        self.symmetry_level = symmetry_level
        self.energy = energy
                
        # This needs to be set outside of this constructor, because it relies on multiple lists of orbitals being completed.
        # Total level is the index +1 of this orbital out of both alpha and beta orbitals (for restricted this will == level).
        self.total_level = None
            
    def __float__(self):
        return float(self.energy)
    
    @property
    def HOMO_level(self):
        """
        The level of the HOMO in the collection of orbitals of which this orbital is a member.
        """
        return self.level - self.HOMO_difference
    
    @property
    def LUMO_level(self):
        """
        The level of the LUMO in the collection of orbitals of which this orbital is a member.
        """
        return self.HOMO_level +1        
    
    @property
    def label(self):
        """
        A label describing this MO in terms of its proximity to the HOMO and LUMO.
        
        :return: A string label, of the form either HOMO-n or LUMO+n.
        """
        # The label we return depends on how close to the HOMO we are.
        if self.level == self.HOMO_level:
            # We are the HOMO.
            label = "HOMO"
        elif self.level < self.HOMO_level:
            # We are below the HOMO (and presumably occupied).
            label = "HOMO{}".format(self.level - self.HOMO_level)
        elif self.level == self.LUMO_level:
            # We are the LUMO.
            label = "LUMO"
        else:
            # We are above the LUMO (and presumably unoccupied).
            label = "LUMO{0:+}".format(self.level - self.LUMO_level)
            
        return label
    
    @property
    def irrep(self):
        """
        A unique description of this orbital combining symmetry and energy, as used by Turbomole.
        """
        return "{}{}".format(self.symmetry_level, self.symmetry.lower()) if self.symmetry_level is not None and self.symmetry is not None else None
    
    @property
    def sirrep(self):
        """
        A unique description of this orbital combining symmetry, energy and spin (alpha/beta), as used by Turbomole.
        """
        if self.spin_type == "none":
            return self.irrep
        else:
            if self.spin_type == "alpha":
                spin_tag = "a"
            elif self.spin_type == "beta":
                spin_tag = "b"
            else:
                spin_tag = "?"
            return "{}_{}".format(self.irrep, spin_tag)
    
    def __eq__(self, other):
        """
        Equality operator between MOs.
        """
        return self.label == other.label
    
    def __hash__(self):
        """
        Hash operator.
        """
        return hash(tuple(self.label))
    
    # The index used to access data from cclib (which always has two lists, one for alpha one for beta).
    ccdata_index = 0
    
    @classmethod
    def list_from_parser(self, parser):
        """
        Create a list of Molecular_orbital objects from an output file parser.
        
        :param parser: An output file parser.
        :return: A list of Molecular_orbital objects. The list will be empty if no MO is available.
        """
        try:
            # Get and zip required params.
            if hasattr(parser.data, "mosyms"):
                # We have symmetries.
                symmetry = parser.data.mosyms[self.ccdata_index]
            else:
                # No symmetry.
                symmetry = []
                
            # Don't catch this exception; if we don't have MO energies there's nothing we can do.
            energy = parser.data.moenergies[self.ccdata_index]
            
            # Check we don't have more symmetries than we do energies.
            if len(energy) < len(symmetry):
                warnings.warn("Parsed more MO symmetries than MO energies; cannot continue parsing orbitals ('{}' symmetries, '{}' energies)".format(len(symmetry), len(energy)))
                return []
            
            # Keep a track of all the symmetries we've seen.
            symmetries = {}

            orbitals = []
            for index, (symmetry, energy) in enumerate(zip_longest(symmetry, energy, fillvalue = None)):
                if symmetry is not None:
                    try:
                        # Add one to the level.
                        symmetries[symmetry] += 1
                        symm_level = symmetries[symmetry]
                    except KeyError:
                        # We haven't seen this mult before.
                        symmetries[symmetry] = 1
                        symm_level = symmetries[symmetry]
                else:
                    symm_level = None
                    
                orbitals.append(
                    self(
                        index +1,
                        index - parser.data.homos[self.ccdata_index],
                        energy,
                        symmetry,
                        symm_level
                    )
                )
                 
            return orbitals       
                
        except (AttributeError, IndexError):
            return []
    
class Unrestricted_orbital(Molecular_orbital):
    """
    Top-level class for unrestricted orbitals.
    """
    
    def __init__(self, level, HOMO_difference, energy, spin_type, symmetry = None, symm_level = None):
        """
        Constructor for MOs.
        
        :param level: The 'level' of the MO (essentially an index), where the lowest MO has a level of 1, increasing by 1 for each higher orbital.
        :param HOMO_difference: The distance of this MO from the HOMO. A negative value means this orbital is HOMO-n. A positive value means this orbital is HOMO+n (or LUMO+(n-1). A value of 0 means this orbital is the HOMO. A value of +1 means this orbital is the LUMO.
        :param symmetry: The symmetry of the MO.
        :param energy: The energy of the MO (in eV).
        :param spin_type: The spin of this spin-orbital (either alpha or beta).
        """
        # Call parent first.
        super().__init__(level, HOMO_difference, energy, symmetry, symm_level)
        self.spin_type = spin_type
    
    @property
    def label(self):
        # Get the base of the label first.
        label = super().label
        # Append our spin type.
        label = "{} ({})".format(label, self.spin_type)
        return label

class Alpha_orbital(Unrestricted_orbital):
    """
    An alpha spin orbital (these types of orbitals are only singly occupied, electrons are spin-up).
    """
    
    def __init__(self, level, HOMO_difference, energy, symmetry, symm_level):
        """
        Constructor for alpha MOs.
        
        :param level: The 'level' of the MO (essentially an index), where the lowest MO has a level of 1, increasing by 1 for each higher orbital.
        :param HOMO_difference: The distance of this MO from the HOMO. A negative value means this orbital is HOMO-n. A positive value means this orbital is HOMO+n (or LUMO+(n-1). A value of 0 means this orbital is the HOMO. A value of +1 means this orbital is the LUMO.
        :param energy: The energy of the MO (in eV).
        :param symmetry: The symmetry of the MO.
        """
        super().__init__(level, HOMO_difference, energy, "alpha", symmetry, symm_level)
        
class Beta_orbital(Unrestricted_orbital):
    """
    A beta spin orbital (these types of orbitals are only singly occupied, electrons are spin-down).
    """
    
    # Beta orbitals use the other list in cclib.
    ccdata_index = 1
    
    def __init__(self, level, HOMO_difference, energy, symmetry, symm_level):
        """
        Constructor for beta MOs.
        
        :param level: The 'level' of the MO (essentially an index), where the lowest MO has a level of 1, increasing by 1 for each higher orbital.
        :param HOMO_difference: The distance of this MO from the HOMO. A negative value means this orbital is HOMO-n. A positive value means this orbital is HOMO+n (or LUMO+(n-1). A value of 0 means this orbital is the HOMO. A value of +1 means this orbital is the LUMO.
        :param energy: The energy of the MO (in eV).
        :param symmetry: The symmetry of the MO.
        """
        super().__init__(level, HOMO_difference, energy, "beta", symmetry, symm_level)
    <|MERGE_RESOLUTION|>--- conflicted
+++ resolved
@@ -3,19 +3,14 @@
 # General imports.
 from itertools import filterfalse, zip_longest, chain
 import warnings
+import math
 
 # Silico imports.
 from silico.result import Result_container
 from silico.result import Result_object
 from silico.exception import Result_unavailable_error
-<<<<<<< HEAD
 from silico.result.base import Floatable_mixin
-import math
-import traceback
-
-=======
-import warnings
->>>>>>> 78789ef9
+
 
 class Molecular_orbital_list(Result_container):
     """
